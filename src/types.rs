/// type definition for a Vector3
pub type Vector3 = (f32, f32, f32);

/// type definition for a Quaternion
pub type Quaternion = (f32, f32, f32, f32);

/// type definition for a matrix4
pub type Matrix4 = [[f32; 4]; 4];

/// struct for defining a Vector for creating meshes
#[derive(Copy, Clone, Serialize, Deserialize, PartialEq)]
pub struct Vertex {
    /// The position of the vertex
    pub position: [f32; 3],
    /// The normal direction of the vertex
    pub normal: [f32; 3],
    /// The uv/texture coordinates
    pub texture: [f32; 2],
}
implement_vertex!(Vertex, position, normal, texture);

/// struct for handling transform data
#[derive(Builder, Copy, Clone, Serialize, Deserialize, PartialEq)]
#[builder(default)]
pub struct Transform {
    /// The position of the transform
    pub pos: Vector3,
    /// The rotation of the transform
    pub rot: Quaternion,
    /// The scale of the transform
    pub scale: Vector3,
    /// Whether the transform is currently active/should be rendered
    pub active: bool,
    /// Whether the transform is frustum culled
    pub cull: bool,
}

<<<<<<< HEAD
impl Default for Transform {
    fn default() -> Self {
        Transform {
            pos: (0f32, 0f32, 0f32),
            rot: (0f32, 0f32, 0f32, 0f32),
            scale: (1f32, 1f32, 1f32),
            active: true,
            cull: true,
         }
    }
}
=======
unsafe impl Send for Transform {}
>>>>>>> 361decf2

/// Denotes how the RenderItem acts in the physics engine
#[derive(Clone, Serialize, Deserialize, PartialEq, Debug)]
pub enum PhysicsType {
    /// Item is Collidable but does not move
    Static,
    /// Item is Colliable and moves
    Dynamic,
    /// Item does not use the physics engine
    None,
}

/// Default RenderItem utype
#[derive(Clone, Serialize, Deserialize, PartialEq, Debug, Default)]
pub struct DefaultTag;

/// struct for abstracting items to be sent to render
#[derive(Builder, Clone, Serialize, Deserialize, PartialEq)]
#[builder(default)]
pub struct RenderItem<T: Default> {
    /// The vertices representing this items mesh
    pub vertices: Vec<Vertex>,
    /// The material that will be used for rendering the Item
    pub material: Material,
    /// The instances of this item
    pub instance_transforms: Vec<Transform>,
    /// Whether the item is active/should be rendered
    pub active: bool,
    /// How this item acts in the physics engine
    pub physics_type: PhysicsType,
    /// The name of the RenderItem for lookup
    #[builder(setter(into))]
    pub name: String,
    /// Tag Type for grouping similar items
    pub tag: T,
}

<<<<<<< HEAD
impl<T: Default> Default for RenderItem<T> {
    fn default() -> Self {
        RenderItem {
            vertices: Default::default(),
            material: Default::default(),
            instance_transforms: Default::default(),
            active: true,
            physics_type: PhysicsType::None,
            name: "ri".into(),
            tag: Default::default(),
        }
    }
}
=======
unsafe impl<T: Default> Send for RenderItem<T> {}
>>>>>>> 361decf2

/// Struct for containing material information
#[derive(Builder, Clone, Serialize, Deserialize, PartialEq)]
#[builder(default)]
pub struct Material {
    /// The shader that will used to render this item
    #[builder(setter(into))]
    pub shader_name: String,
    /// The texture that will be used
    pub texture_name: Option<String>,
    /// The normal texture that will be used
    pub normal_texture_name: Option<String>,
}

impl Default for Material {
    fn default() -> Self {
        Material {
            shader_name: "dist".into(),
            texture_name: None,
            normal_texture_name: None,
        }
    }
}

/// struct for abstacting text items to be rendered
#[derive(Builder, Clone, Serialize, Deserialize, PartialEq)]
#[builder(default)]
pub struct TextItem {
    /// The text that the item displays
    #[builder(setter(into))]
    pub text: String,
    /// The color the text is displayed in
    pub color: (f32, f32, f32, f32),
    /// The position to display this text
    pub pos: Vector3,
    /// The scale/size the text is displayed at
    pub scale: Vector3,
    /// Whether this item is active/should be rendered
    pub active: bool,
    /// The name of the RenderItem for lookup
    #[builder(setter(into))]
    pub name: String,
}

<<<<<<< HEAD
impl Default for TextItem {
    fn default() -> Self {
        TextItem {
            text: Default::default(),
            color: (0f32, 0f32, 0f32, 1f32),
            pos: (0f32, 0f32, 0f32),
            scale: (1f32, 1f32, 1f32),
            active: true,
            name: "ti".into(),
        }
    }
}
=======
unsafe impl Send for TextItem {}
>>>>>>> 361decf2

/// struct for abstracting the camera state
#[derive(Builder, Copy, Clone, Serialize, Deserialize, PartialEq)]
#[builder(default)]
pub struct Camera {
    /// The position of the camera in 3d space
    pub pos: Vector3,
    /// The euler rotation of the camera
    pub euler_rot: Vector3,
}

impl Default for Camera {
    fn default() -> Self {
        Camera {
            pos: (0f32, 0f32, 0f32),
            euler_rot: (0f32, 0f32, 0f32),
        }
    }
}

/// struct for shader attributes
#[derive(Copy, Clone, Serialize, Deserialize, PartialEq)]
pub struct ShaderIn {
    /// The world position to be passed to the shader
    pub world_position: Vector3,
    /// The world rotation to be passed to the shader
    pub world_rotation: Quaternion,
    /// The world scale to be passed to the shader
    pub world_scale: Vector3,
}
implement_vertex!(ShaderIn, world_position, world_rotation, world_scale);<|MERGE_RESOLUTION|>--- conflicted
+++ resolved
@@ -35,7 +35,6 @@
     pub cull: bool,
 }
 
-<<<<<<< HEAD
 impl Default for Transform {
     fn default() -> Self {
         Transform {
@@ -47,9 +46,8 @@
          }
     }
 }
-=======
+
 unsafe impl Send for Transform {}
->>>>>>> 361decf2
 
 /// Denotes how the RenderItem acts in the physics engine
 #[derive(Clone, Serialize, Deserialize, PartialEq, Debug)]
@@ -87,7 +85,6 @@
     pub tag: T,
 }
 
-<<<<<<< HEAD
 impl<T: Default> Default for RenderItem<T> {
     fn default() -> Self {
         RenderItem {
@@ -101,9 +98,8 @@
         }
     }
 }
-=======
+
 unsafe impl<T: Default> Send for RenderItem<T> {}
->>>>>>> 361decf2
 
 /// Struct for containing material information
 #[derive(Builder, Clone, Serialize, Deserialize, PartialEq)]
@@ -148,7 +144,6 @@
     pub name: String,
 }
 
-<<<<<<< HEAD
 impl Default for TextItem {
     fn default() -> Self {
         TextItem {
@@ -161,9 +156,8 @@
         }
     }
 }
-=======
+
 unsafe impl Send for TextItem {}
->>>>>>> 361decf2
 
 /// struct for abstracting the camera state
 #[derive(Builder, Copy, Clone, Serialize, Deserialize, PartialEq)]
